pub mod block_weights;
pub mod extrinsic_weights;
pub mod frame_system;
pub mod pallet_balances;
pub mod pallet_im_online;
pub mod pallet_poe;
pub mod pallet_settlement_fflonk;
<<<<<<< HEAD
pub mod pallet_settlement_groth16;
=======
pub mod pallet_settlement_risc0;
>>>>>>> 6036571b
pub mod pallet_settlement_zksync;
pub mod pallet_sudo;
pub mod pallet_timestamp;<|MERGE_RESOLUTION|>--- conflicted
+++ resolved
@@ -5,11 +5,8 @@
 pub mod pallet_im_online;
 pub mod pallet_poe;
 pub mod pallet_settlement_fflonk;
-<<<<<<< HEAD
 pub mod pallet_settlement_groth16;
-=======
 pub mod pallet_settlement_risc0;
->>>>>>> 6036571b
 pub mod pallet_settlement_zksync;
 pub mod pallet_sudo;
 pub mod pallet_timestamp;