// Copyright 2024, Horizen Labs, Inc.

// This program is free software: you can redistribute it and/or modify
// it under the terms of the GNU General Public License as published by
// the Free Software Foundation, either version 3 of the License, or
// (at your option) any later version.

// This program is distributed in the hope that it will be useful,
// but WITHOUT ANY WARRANTY; without even the implied warranty of
// MERCHANTABILITY or FITNESS FOR A PARTICULAR PURPOSE. See the
// GNU General Public License for more details.

// You should have received a copy of the GNU General Public License
// along with this program. If not, see <https://www.gnu.org/licenses/>.

#![cfg_attr(not(feature = "std"), no_std)]
// `construct_runtime!` does a lot of recursion and requires us to increase the limit to 256.
#![recursion_limit = "256"]

// Make the WASM binary available.
#[cfg(feature = "std")]
include!(concat!(env!("OUT_DIR"), "/wasm_binary.rs"));

use pallet_babe::AuthorityId as BabeId;
use pallet_grandpa::AuthorityId as GrandpaId;
use pallet_im_online::sr25519::AuthorityId as ImOnlineId;
use proof_of_existence_rpc_runtime_api::MerkleProof;
use sp_api::impl_runtime_apis;
use sp_core::{crypto::KeyTypeId, OpaqueMetadata};
use sp_runtime::{
    create_runtime_str, generic, impl_opaque_keys,
    traits::{
        AccountIdConversion, BlakeTwo256, Block as BlockT, ConvertInto, IdentifyAccount,
        IdentityLookup, NumberFor, One, OpaqueKeys, Verify,
    },
    transaction_validity::{TransactionSource, TransactionValidity},
    ApplyExtrinsicResult, MultiSignature,
};
use sp_std::prelude::*;
#[cfg(feature = "std")]
use sp_version::NativeVersion;
use sp_version::RuntimeVersion;

use frame_election_provider_support::{
    bounds::{ElectionBounds, ElectionBoundsBuilder},
    onchain,
    onchain::OnChainExecution,
    SequentialPhragmen,
};
use frame_support::genesis_builder_helper::{build_config, create_default_config};

pub use frame_support::{
    construct_runtime, derive_impl,
    dispatch::DispatchClass,
    parameter_types,
    traits::{
        tokens::{PayFromAccount, UnityAssetBalanceConversion},
        ConstBool, ConstU128, ConstU32, ConstU64, ConstU8, EitherOfDiverse, EqualPrivilegeOnly,
        KeyOwnerProofSystem, Randomness, StorageInfo, WithdrawReasons,
    },
    weights::{
        constants::{RocksDbWeight, WEIGHT_REF_TIME_PER_SECOND},
        IdentityFee, Weight,
    },
    PalletId, StorageValue,
};
pub use frame_system::Call as SystemCall;
use frame_system::EnsureRoot;
pub use pallet_balances::Call as BalancesCall;
use pallet_session::historical as pallet_session_historical;
pub use pallet_timestamp::Call as TimestampCall;
use static_assertions::const_assert;
use weights::block_weights::BlockExecutionWeight;
use weights::extrinsic_weights::ExtrinsicBaseWeight;

use pallet_transaction_payment::{ConstFeeMultiplier, CurrencyAdapter, Multiplier};
#[cfg(any(feature = "std", test))]
pub use sp_runtime::BuildStorage;
pub use sp_runtime::{Perbill, Permill};

pub mod governance;
use governance::{pallet_custom_origins, Treasurer, TreasurySpender};

mod bag_thresholds;
mod migrations;
mod payout;
mod proxy;
#[cfg(test)]
mod tests;
mod weights;

/// An index to a block.
pub type BlockNumber = u32;

/// Alias to 512-bit hash when used in the context of a transaction signature on the chain.
pub type Signature = MultiSignature;

/// Some way of identifying an account on the chain. We intentionally make it equivalent
/// to the public key of our transaction signing scheme.
pub type AccountId = <<Signature as Verify>::Signer as IdentifyAccount>::AccountId;

pub mod currency {
    pub type Balance = u128;
    pub const ACME: Balance = 1_000_000_000_000_000_000;
    pub const CENTS: Balance = ACME / 100;
    pub const THOUSANDS: Balance = 1_000 * ACME;
    pub const MILLIONS: Balance = 1_000 * THOUSANDS;
    pub const MILLICENTS: Balance = CENTS / 1_000;
    pub const fn deposit(items: u32, bytes: u32) -> Balance {
        items as Balance * 200 * CENTS + (bytes as Balance) * 100 * MILLICENTS
    }
}

use currency::*;

/// Index of a transaction in the chain.
pub type Nonce = u32;

/// A hash of some data used by the chain.
pub type Hash = sp_core::H256;

/// Opaque types. These are used by the CLI to instantiate machinery that don't need to know
/// the specifics of the runtime. They can then be made to be agnostic over specific formats
/// of data like extrinsics, allowing for them to continue syncing the network through upgrades
/// to even the core data structures.
pub mod opaque {
    use super::*;

    pub use sp_runtime::OpaqueExtrinsic as UncheckedExtrinsic;

    /// Opaque block header type.
    pub type Header = generic::Header<BlockNumber, BlakeTwo256>;
    /// Opaque block type.
    pub type Block = generic::Block<Header, UncheckedExtrinsic>;
    /// Opaque block identifier type.
    pub type BlockId = generic::BlockId<Block>;
}

// To learn more about runtime versioning, see:
// https://docs.substrate.io/main-docs/build/upgrade#runtime-versioning
#[sp_version::runtime_version]
pub const VERSION: RuntimeVersion = RuntimeVersion {
    spec_name: create_runtime_str!("nh-node"), // TODO: change to zkv-node when ok with regenesis
    impl_name: create_runtime_str!("zkv-node"),
    authoring_version: 1,
    // The version of the runtime specification. A full node will not attempt to use its native
    //   runtime in substitute for the on-chain Wasm runtime unless all of `spec_name`,
    //   `spec_version`, and `authoring_version` are the same between Wasm and native.
    spec_version: 6_000,
    impl_version: 1,
    apis: RUNTIME_API_VERSIONS,
    transaction_version: 1,
    state_version: 1,
};

/// This determines the average expected block time that we are targeting.
/// Blocks will be produced at a minimum duration defined by `SLOT_DURATION`.
/// `SLOT_DURATION` is picked up by `pallet_timestamp` which is in turn picked
/// up by `pallet_babe` to implement `fn slot_duration()`.
///
/// Change this to adjust the block time.
pub const MILLISECS_PER_BLOCK: u64 = 6000;

// NOTE: Currently it is not possible to change the slot duration after the chain has started.
//       Attempting to do so will brick block production.
pub const SLOT_DURATION: u64 = MILLISECS_PER_BLOCK;

// Time is measured by number of blocks.
pub const MINUTES: BlockNumber = 60_000 / (MILLISECS_PER_BLOCK as BlockNumber);
pub const HOURS: BlockNumber = MINUTES * 60;
pub const DAYS: BlockNumber = HOURS * 24;

// 1 in 4 blocks will be primary babe blocks.
pub const PRIMARY_PROBABILITY: (u64, u64) = (1, 4);

/// The version information used to identify this runtime when compiled natively.
#[cfg(feature = "std")]
pub fn native_version() -> NativeVersion {
    NativeVersion {
        runtime_version: VERSION,
        can_author_with: Default::default(),
    }
}

/// We assume that ~10% of the block weight is consumed by `on_initialize` handlers.
/// This is used to limit the maximal weight of a single extrinsic.
const AVERAGE_ON_INITIALIZE_RATIO: Perbill = Perbill::from_percent(10);
const NORMAL_DISPATCH_RATIO: Perbill = Perbill::from_percent(75);
/// We allow for 2 seconds of compute with a 6 second average block time, with maximum proof size.
const MAXIMUM_BLOCK_WEIGHT: Weight =
    Weight::from_parts(WEIGHT_REF_TIME_PER_SECOND.saturating_mul(2), u64::MAX);

parameter_types! {
    pub const BlockHashCount: BlockNumber = 2400;
    pub const Version: RuntimeVersion = VERSION;

    pub BlockWeights: frame_system::limits::BlockWeights =
        frame_system::limits::BlockWeights::builder()
        .base_block(BlockExecutionWeight::get())
        .for_class(DispatchClass::all(), |weights| {
            weights.base_extrinsic = ExtrinsicBaseWeight::get();
        })
        .for_class(DispatchClass::Normal, |weights| {
            weights.max_total = Some(NORMAL_DISPATCH_RATIO * MAXIMUM_BLOCK_WEIGHT);
        })
        .for_class(DispatchClass::Operational, |weights| {
            weights.max_total = Some(MAXIMUM_BLOCK_WEIGHT);
            // Operational transactions have some extra reserved space, so that they
            // are included even if block reached `MAXIMUM_BLOCK_WEIGHT`.
            weights.reserved = Some(
                MAXIMUM_BLOCK_WEIGHT - NORMAL_DISPATCH_RATIO * MAXIMUM_BLOCK_WEIGHT
            );
        })
        .avg_block_initialization(AVERAGE_ON_INITIALIZE_RATIO)
        .build_or_panic();

    pub BlockLength: frame_system::limits::BlockLength = frame_system::limits::BlockLength
        ::max_with_normal_ratio(5 * 1024 * 1024, NORMAL_DISPATCH_RATIO);

    // ASCII for 'Z'+'K'+'V'
    pub const SS58Prefix: u8 = 251;
}

/// The default types are being injected by [`derive_impl`](`frame_support::derive_impl`) from
/// [`SoloChainDefaultConfig`](`struct@frame_system::config_preludes::SolochainDefaultConfig`),
/// but overridden as needed.
#[derive_impl(frame_system::config_preludes::SolochainDefaultConfig as frame_system::DefaultConfig)]
impl frame_system::Config for Runtime {
    /// The block type for the runtime.
    type Block = Block;
    /// Block & extrinsics weights: base values and limits.
    type BlockWeights = BlockWeights;
    /// The maximum length of a block (in bytes).
    type BlockLength = BlockLength;
    /// The identifier used to distinguish between accounts.
    type AccountId = AccountId;
    /// The type for storing how many extrinsics an account has signed.
    type Nonce = Nonce;
    /// The type for hashing blocks and tries.
    type Hash = Hash;
    /// Maximum number of block number to block hash mappings to keep (oldest pruned first).
    type BlockHashCount = BlockHashCount;
    /// The weight of database operations that the runtime can invoke.
    type DbWeight = weights::db::constants::RocksDbWeight;
    /// Version of the runtime.
    type Version = Version;
    /// The data to be stored in an account.
    type AccountData = pallet_balances::AccountData<Balance>;
    /// This is used as an identifier of the chain. 42 is the generic substrate prefix.
    type SS58Prefix = SS58Prefix;
    type MaxConsumers = frame_support::traits::ConstU32<16>;
    type SystemWeightInfo = weights::frame_system::ZKVWeight<Runtime>;
}

parameter_types! {
    pub const ExpectedBlockTime: u64 = MILLISECS_PER_BLOCK; // Should use primitives::Moment
    pub const EpochDurationInBlocks: BlockNumber = HOURS; // TODO: use prod_or_fast!

    /// How long (in blocks) an equivocation report is valid for
    pub ReportLongevity: u64 = EpochDurationInBlocks::get() as u64 * 10;
    /// How many authorities BABE and GRANDPA have storage for
    pub const MaxAuthorities: u32 = MaxActiveValidators::get();
}

impl pallet_babe::Config for Runtime {
    type EpochDuration = EpochDurationInBlocks;
    type ExpectedBlockTime = ExpectedBlockTime;
    // session module is the trigger
    type EpochChangeTrigger = pallet_babe::ExternalTrigger;
    type DisabledValidators = Session;
    type WeightInfo = weights::pallet_babe::ZKVWeight<Runtime>;
    type MaxAuthorities = MaxAuthorities;
    type MaxNominators = ConstU32<MAX_VOTERS>;
    type KeyOwnerProof = sp_session::MembershipProof;
    type EquivocationReportSystem =
        pallet_babe::EquivocationReportSystem<Self, Offences, Historical, ReportLongevity>;
}

parameter_types! {
    pub const BagThresholds: &'static [u64] = &bag_thresholds::THRESHOLDS;
}

type VoterBagsListInstance = pallet_bags_list::Instance1;
impl pallet_bags_list::Config<VoterBagsListInstance> for Runtime {
    type RuntimeEvent = RuntimeEvent;
    type ScoreProvider = Staking;
    type WeightInfo = weights::pallet_bags_list::ZKVWeight<Runtime>;
    type BagThresholds = BagThresholds;
    type Score = sp_npos_elections::VoteWeight;
}

impl pallet_grandpa::Config for Runtime {
    type RuntimeEvent = RuntimeEvent;

    type WeightInfo = weights::pallet_grandpa::ZKVWeight<Runtime>;
    type MaxAuthorities = MaxAuthorities;
    type MaxNominators = ConstU32<MAX_VOTERS>;
    type MaxSetIdSessionEntries = ConstU64<0>;

    type KeyOwnerProof = sp_session::MembershipProof;
    type EquivocationReportSystem =
        pallet_grandpa::EquivocationReportSystem<Self, Offences, Historical, ReportLongevity>;
}

impl pallet_utility::Config for Runtime {
    type RuntimeEvent = RuntimeEvent;
    type RuntimeCall = RuntimeCall;
    type PalletsOrigin = OriginCaller;
    type WeightInfo = weights::pallet_utility::ZKVWeight<Runtime>;
}

parameter_types! {
    pub const MinVestedTransfer: Balance = 100 * CENTS;
    pub UnvestedFundsAllowedWithdrawReasons: WithdrawReasons =
        WithdrawReasons::except(WithdrawReasons::TRANSFER | WithdrawReasons::RESERVE);
}

impl pallet_vesting::Config for Runtime {
    type RuntimeEvent = RuntimeEvent;
    type Currency = Balances;
    type BlockNumberToBalance = ConvertInto;
    type MinVestedTransfer = MinVestedTransfer;
    type WeightInfo = weights::pallet_vesting::ZKVWeight<Runtime>;
    type UnvestedFundsAllowedWithdrawReasons = UnvestedFundsAllowedWithdrawReasons;
    type BlockNumberProvider = System;
    const MAX_VESTING_SCHEDULES: u32 = 28;
}

impl pallet_timestamp::Config for Runtime {
    /// A timestamp: milliseconds since the unix epoch.
    type Moment = u64;
    type OnTimestampSet = Babe;
    type MinimumPeriod = ConstU64<{ SLOT_DURATION / 2 }>; // this is a Babe assumption
    type WeightInfo = weights::pallet_timestamp::ZKVWeight<Runtime>;
}

/// Existential deposit.
pub const EXISTENTIAL_DEPOSIT: u128 = MILLICENTS;

impl pallet_balances::Config for Runtime {
    type MaxLocks = ConstU32<50>;
    type MaxReserves = ();
    type ReserveIdentifier = [u8; 8];
    /// The type for recording an account's balance.
    type Balance = Balance;
    /// The ubiquitous event type.
    type RuntimeEvent = RuntimeEvent;
    type DustRemoval = ();
    type ExistentialDeposit = ConstU128<EXISTENTIAL_DEPOSIT>;
    type AccountStore = System;
    type WeightInfo = weights::pallet_balances::ZKVWeight<Runtime>;
    type FreezeIdentifier = ();
    type MaxFreezes = ();
    type RuntimeHoldReason = RuntimeHoldReason;
    type RuntimeFreezeReason = ();
}

parameter_types! {
    pub FeeMultiplier: Multiplier = Multiplier::one();
}

impl_opaque_keys! {
    pub struct SessionKeys {
        pub babe: Babe,
        pub grandpa: Grandpa,
        pub im_online: ImOnline,
    }
}

impl pallet_transaction_payment::Config for Runtime {
    type RuntimeEvent = RuntimeEvent;
    type OnChargeTransaction = CurrencyAdapter<Balances, ()>;
    type OperationalFeeMultiplier = ConstU8<5>;
    type WeightToFee = IdentityFee<Balance>;
    type LengthToFee = IdentityFee<Balance>;
    type FeeMultiplierUpdate = ConstFeeMultiplier<FeeMultiplier>;
}

impl pallet_sudo::Config for Runtime {
    type RuntimeEvent = RuntimeEvent;
    type RuntimeCall = RuntimeCall;
    type WeightInfo = weights::pallet_sudo::ZKVWeight<Runtime>;
}

parameter_types! {
    // One storage item; key size is 32; value is size 4+4+16+32 bytes = 56 bytes.
    pub const MultisigDepositBase: Balance = currency::deposit(1, 88);
    // Additional storage item size of 32 bytes.
    pub const MultisigDepositFactor: Balance = currency::deposit(0, 32);
    pub const MaxSignatories: u32 = 100;
}
impl pallet_multisig::Config for Runtime {
    type RuntimeEvent = RuntimeEvent;
    type RuntimeCall = RuntimeCall;
    type Currency = Balances;
    type DepositBase = MultisigDepositBase;
    type DepositFactor = MultisigDepositFactor;
    type MaxSignatories = MaxSignatories;
    type WeightInfo = weights::pallet_multisig::ZKVWeight<Runtime>;
}

parameter_types! {
    pub const PreimageBaseDeposit: Balance = deposit(2, 64);
    pub const PreimageByteDeposit: Balance = deposit(0, 1);
    pub const PreimageHoldReason: RuntimeHoldReason = RuntimeHoldReason::Preimage(pallet_preimage::HoldReason::Preimage);
}

impl pallet_preimage::Config for Runtime {
    type RuntimeEvent = RuntimeEvent;
    type WeightInfo = weights::pallet_preimage::ZKVWeight<Runtime>;
    type Currency = Balances;
    type ManagerOrigin = EnsureRoot<AccountId>;
    type Consideration = frame_support::traits::fungible::HoldConsideration<
        AccountId,
        Balances,
        PreimageHoldReason,
        frame_support::traits::LinearStoragePrice<
            PreimageBaseDeposit,
            PreimageByteDeposit,
            Balance,
        >,
    >;
}

parameter_types! {
    pub MaximumSchedulerWeight: Weight = Perbill::from_percent(80) * BlockWeights::get().max_block;
    pub MaxScheduledPerBlock: u32 = 50;
}

impl pallet_scheduler::Config for Runtime {
    type RuntimeEvent = RuntimeEvent;
    type RuntimeOrigin = RuntimeOrigin;
    type PalletsOrigin = OriginCaller;
    type RuntimeCall = RuntimeCall;
    type MaximumWeight = MaximumSchedulerWeight;
    type ScheduleOrigin = EnsureRoot<AccountId>;

    type OriginPrivilegeCmp = EqualPrivilegeOnly;
    type MaxScheduledPerBlock = MaxScheduledPerBlock;
    type WeightInfo = weights::pallet_scheduler::ZKVWeight<Runtime>;
    type Preimages = Preimage;
}

parameter_types! {
    pub const TreasuryPalletId: PalletId = PalletId(*b"zk/trsry");
    pub const ProposalBond: Permill = Permill::from_percent(5);
    pub const ProposalBondMinimum: Balance = 2000 * CENTS;
    pub const ProposalBondMaximum: Balance = THOUSANDS;
    pub const SpendPeriod: BlockNumber = 6 * DAYS;
    pub const Burn: Permill = Permill::from_percent(0);
    pub const PayoutSpendPeriod: BlockNumber = 30 * DAYS;
    pub const MaxApprovals: u32 = 100;
    pub ZKVerifyTreasuryAccount: AccountId = TreasuryPalletId::get().into_account_truncating();
}

impl pallet_treasury::Config for Runtime {
    type PalletId = TreasuryPalletId;
    type Currency = Balances;
    type ApproveOrigin = EitherOfDiverse<EnsureRoot<AccountId>, Treasurer>;
    type RejectOrigin = EitherOfDiverse<EnsureRoot<AccountId>, Treasurer>;
    type RuntimeEvent = RuntimeEvent;
    type OnSlash = Treasury;
    type ProposalBond = ProposalBond;
    type ProposalBondMinimum = ProposalBondMinimum;
    type ProposalBondMaximum = ProposalBondMaximum;
    type SpendPeriod = SpendPeriod;
    type Burn = Burn;
    type BurnDestination = ();
    type MaxApprovals = MaxApprovals;
    type WeightInfo = weights::pallet_treasury::ZKVWeight<Runtime>;
    type SpendFunds = Bounties;
    type SpendOrigin = TreasurySpender;
    type AssetKind = ();
    type Beneficiary = AccountId;
    type BeneficiaryLookup = IdentityLookup<Self::Beneficiary>;
    type Paymaster = PayFromAccount<Balances, ZKVerifyTreasuryAccount>;
    type BalanceConverter = UnityAssetBalanceConversion;
    type PayoutPeriod = PayoutSpendPeriod;
    #[cfg(feature = "runtime-benchmarks")]
    type BenchmarkHelper = ();
}

parameter_types! {
    pub const BountyDepositBase: Balance = ACME;
    pub const BountyDepositPayoutDelay: BlockNumber = 8 * DAYS;
    pub const BountyUpdatePeriod: BlockNumber = 90 * DAYS;
    pub const MaximumReasonLength: u32 = 16384;
    pub const CuratorDepositMultiplier: Permill = Permill::from_percent(50);
    pub const CuratorDepositMin: Balance = 10 * ACME;
    pub const CuratorDepositMax: Balance = 200 * ACME;
    pub const BountyValueMinimum: Balance = 10 * ACME;
    pub DataDepositPerByte: Balance = deposit(0, 1);
}
impl pallet_bounties::Config for Runtime {
    type RuntimeEvent = RuntimeEvent;
    type BountyDepositBase = BountyDepositBase;
    type BountyDepositPayoutDelay = BountyDepositPayoutDelay;
    type BountyUpdatePeriod = BountyUpdatePeriod;
    type CuratorDepositMultiplier = CuratorDepositMultiplier;
    type CuratorDepositMin = CuratorDepositMin;
    type CuratorDepositMax = CuratorDepositMax;
    type BountyValueMinimum = BountyValueMinimum;
    type ChildBountyManager = ChildBounties;
    type DataDepositPerByte = DataDepositPerByte;
    type MaximumReasonLength = MaximumReasonLength;
    type WeightInfo = weights::pallet_bounties::ZKVWeight<Runtime>;
}

parameter_types! {
    pub const MaxActiveChildBountyCount: u32 = 100;
    pub const ChildBountyValueMinimum: Balance = BountyValueMinimum::get() / 10;
}

impl pallet_child_bounties::Config for Runtime {
    type RuntimeEvent = RuntimeEvent;
    type MaxActiveChildBountyCount = MaxActiveChildBountyCount;
    type ChildBountyValueMinimum = ChildBountyValueMinimum;
    type WeightInfo = weights::pallet_child_bounties::ZKVWeight<Runtime>;
}

pub const MILLISECS_PER_PROOF_ROOT_PUBLISHING: u64 = MILLISECS_PER_BLOCK * 10;
pub const MIN_PROOFS_FOR_ROOT_PUBLISHING: u32 = 16;
pub const MAX_STORAGE_ATTESTATIONS: u64 = 100_000;

// We should avoid publishing attestations for empty trees
static_assertions::const_assert!(MIN_PROOFS_FOR_ROOT_PUBLISHING > 0);

// We should keep in memory at least one attestation
static_assertions::const_assert!(MAX_STORAGE_ATTESTATIONS > 1);

use pallet_poe::MaxStorageAttestations;
parameter_types! {
    pub MaxAttestations: MaxStorageAttestations = MaxStorageAttestations(MAX_STORAGE_ATTESTATIONS);
}

impl pallet_poe::Config for Runtime {
    type RuntimeEvent = RuntimeEvent;
    type MinProofsForPublishing = ConstU32<MIN_PROOFS_FOR_ROOT_PUBLISHING>;
    type MaxElapsedTimeMs = ConstU64<MILLISECS_PER_PROOF_ROOT_PUBLISHING>;
    type MaxStorageAttestations = MaxAttestations;
    type WeightInfo = weights::pallet_poe::ZKVWeight<Runtime>;
}

pub struct ValidatorIdOf;
impl sp_runtime::traits::Convert<AccountId, Option<AccountId>> for ValidatorIdOf {
    fn convert(a: AccountId) -> Option<AccountId> {
        Some(a)
    }
}

impl pallet_session::Config for Runtime {
    type RuntimeEvent = RuntimeEvent;
    type ValidatorId = AccountId;
    type ValidatorIdOf = ValidatorIdOf;
    type ShouldEndSession = Babe;
    type NextSessionRotation = Babe;
    type SessionManager = Staking;
    type SessionHandler = <SessionKeys as OpaqueKeys>::KeyTypeIdProviders;
    type Keys = SessionKeys;
    type WeightInfo = weights::pallet_session::ZKVWeight<Runtime>;
}

parameter_types! {
    pub const SessionsPerEra: sp_staking::SessionIndex = 6 * HOURS / EpochDurationInBlocks::get(); // number of sessions in 1 era, 6h

    pub const BondingDuration: sp_staking::EraIndex = 1; // number of sessions for which staking
                                                         // remains locked
    pub const SlashDeferDuration: sp_staking::EraIndex = 0; // eras to wait before slashing is
                                                            // applied
    pub const OffendingValidatorsThreshold: Perbill = Perbill::from_percent(17);
    pub HistoryDepth: u32 = 30; // Number of eras to keep in history. Older eras cannot be claimed.
}

// Maximum number of election targets (eligible authorities) to account for. The staking pallet
// can never have more validators than this.
pub const MAX_TARGETS: u32 = 1_000;
// Maximum number of voters. This also includes targets, which implicitly vote for themselves.
pub const MAX_VOTERS: u32 = 5_000;

parameter_types! {
    // Maximum number of election voters and targets that can be handled by OnChainSeqPhragmen
    // in a single block time.
    pub ElectionBoundsOnChain: ElectionBounds = ElectionBoundsBuilder::default().voters_count((MAX_VOTERS).into()).targets_count(MAX_TARGETS.into()).build();
    // Maximum number of election winners, and thus of authorities that can be active in a given
    // era.
    pub const MaxActiveValidators: u32 = MAX_TARGETS;
}

pub struct OnChainSeqPhragmen;
impl onchain::Config for OnChainSeqPhragmen {
    type System = Runtime;
    type Solver = SequentialPhragmen<AccountId, sp_runtime::Perbill>;
    type DataProvider = Staking;
    type WeightInfo = weights::frame_election_provider_support::ZKVWeight<Runtime>;
    type MaxWinners = MaxActiveValidators; // max that can be handled by OnChainSeqPhragmen
    type Bounds = ElectionBoundsOnChain;
}

/// The numbers configured could always be more than the the maximum limits of staking pallet
/// to ensure election snapshot will not run out of memory.
pub struct StakingBenchmarkConfig;
impl pallet_staking::BenchmarkingConfig for StakingBenchmarkConfig {
    type MaxNominators = ConstU32<MAX_VOTERS>;
    type MaxValidators = ConstU32<MAX_TARGETS>;
}

impl pallet_staking::Config for Runtime {
    type Currency = Balances;
    type CurrencyBalance = Balance;
    type UnixTime = Timestamp;
    type CurrencyToVote = sp_staking::currency_to_vote::U128CurrencyToVote;
    type RewardRemainder = Treasury;
    type RuntimeEvent = RuntimeEvent;
    type Slash = Treasury;
    type Reward = (); // rewards are minted from the void
    type SessionsPerEra = SessionsPerEra;
    type BondingDuration = BondingDuration;
    type SlashDeferDuration = SlashDeferDuration;
    /// A super-majority of the council can cancel the slash.
    type AdminOrigin = EnsureRoot<AccountId>;
    type SessionInterface = Self;
    type EraPayout = payout::ZKVPayout;
    type NextNewSession = Session;
    type OffendingValidatorsThreshold = OffendingValidatorsThreshold; // Exceeding this threshold would force a new era
    type ElectionProvider = OnChainExecution<OnChainSeqPhragmen>;
    type GenesisElectionProvider = OnChainExecution<OnChainSeqPhragmen>;
    type VoterList = VoterList;
    type NominationsQuota = pallet_staking::FixedNominationsQuota<10>;
    type TargetList = pallet_staking::UseValidatorsMap<Self>;
    type MaxUnlockingChunks = ConstU32<32>;
    type HistoryDepth = HistoryDepth; // Number of eras to keep in history
    type EventListeners = (); // NominationPools;
    type WeightInfo = weights::pallet_staking::ZKVWeight<Runtime>;
    type BenchmarkingConfig = StakingBenchmarkConfig;
    type MaxExposurePageSize = ConstU32<64>;
    type MaxControllersInDeprecationBatch = ConstU32<1>; // We do not have any controller accounts
                                                         // but we need at least 1 for benchmarks
}

impl pallet_authorship::Config for Runtime {
    type FindAuthor = pallet_session::FindAccountFromAuthorIndex<Self, Babe>;
    type EventHandler = (Staking, ImOnline);
}

impl<C> frame_system::offchain::SendTransactionTypes<C> for Runtime
where
    RuntimeCall: From<C>,
{
    type Extrinsic = UncheckedExtrinsic;
    type OverarchingCall = RuntimeCall;
}

impl pallet_session::historical::Config for Runtime {
    type FullIdentification = pallet_staking::Exposure<AccountId, Balance>;
    type FullIdentificationOf = pallet_staking::ExposureOf<Runtime>;
}

parameter_types! {
    pub const MaxKeys: u32 = 10_000; // We need them for benchmarking
    pub const MaxPeerInHeartbeats: u32 = 10_000;
}

impl pallet_im_online::Config for Runtime {
    type AuthorityId = ImOnlineId;
    type RuntimeEvent = RuntimeEvent;
    type NextSessionRotation = Babe;
    type ValidatorSet = Historical;
    type ReportUnresponsiveness = Offences;
    type UnsignedPriority = ();
    type WeightInfo = weights::pallet_im_online::ZKVWeight<Runtime>;
    type MaxKeys = MaxKeys;
    type MaxPeerInHeartbeats = MaxPeerInHeartbeats;
}

impl pallet_offences::Config for Runtime {
    type RuntimeEvent = RuntimeEvent;
    type IdentificationTuple = pallet_session::historical::IdentificationTuple<Self>;
    type OnOffenceHandler = Staking;
}

parameter_types! {
    // One storage item; key size 32, value size 8; .
    pub const ProxyDepositBase: Balance = deposit(1, 8);
    // Additional storage item size of 33 bytes.
    pub const ProxyDepositFactor: Balance = deposit(0, 33);
    pub const MaxProxies: u16 = 32;
    pub const AnnouncementDepositBase: Balance = deposit(1, 8);
    pub const AnnouncementDepositFactor: Balance = deposit(0, 66);
    pub const MaxPending: u16 = 32;
}

impl pallet_proxy::Config for Runtime {
    type RuntimeEvent = RuntimeEvent;
    type RuntimeCall = RuntimeCall;
    type Currency = Balances;
    type ProxyType = proxy::ProxyType;
    type ProxyDepositBase = ProxyDepositBase;
    type ProxyDepositFactor = ProxyDepositFactor;
    type MaxProxies = MaxProxies;
    type WeightInfo = weights::pallet_proxy::ZKVWeight<Runtime>;
    type MaxPending = MaxPending;
    type CallHasher = BlakeTwo256;
    type AnnouncementDepositBase = AnnouncementDepositBase;
    type AnnouncementDepositFactor = AnnouncementDepositFactor;
}

impl pallet_verifiers::common::Config for Runtime {
    type CommonWeightInfo = Runtime;
}

impl pallet_verifiers::Config<pallet_fflonk_verifier::Fflonk> for Runtime {
    type RuntimeEvent = RuntimeEvent;
    type OnProofVerified = Poe;
    type WeightInfo =
        pallet_fflonk_verifier::FflonkWeight<weights::pallet_fflonk_verifier::ZKVWeight<Runtime>>;
}

impl pallet_verifiers::Config<pallet_zksync_verifier::Zksync> for Runtime {
    type RuntimeEvent = RuntimeEvent;
    type OnProofVerified = Poe;
    type WeightInfo =
        pallet_zksync_verifier::ZksyncWeight<weights::pallet_zksync_verifier::ZKVWeight<Runtime>>;
}

pub const GROTH16_MAX_NUM_INPUTS: u32 = 16;
parameter_types! {
    pub const Groth16MaxNumInputs: u32 = GROTH16_MAX_NUM_INPUTS;
}

impl pallet_groth16_verifier::Config for Runtime {
    const MAX_NUM_INPUTS: u32 = Groth16MaxNumInputs::get();
}

// We should be sure that the max number of inputs does not exceed the max number of inputs in the verifier crate.
const_assert!(
    <Runtime as pallet_groth16_verifier::Config>::MAX_NUM_INPUTS
        <= pallet_groth16_verifier::MAX_NUM_INPUTS
);

impl pallet_verifiers::Config<pallet_groth16_verifier::Groth16<Runtime>> for Runtime {
    type RuntimeEvent = RuntimeEvent;
    type OnProofVerified = Poe;
    type WeightInfo = pallet_groth16_verifier::Groth16Weight<
        weights::pallet_groth16_verifier::ZKVWeight<Runtime>,
    >;
}

parameter_types! {
    pub const Risc0MaxProofSize: u32 = 2455714; // 2455714: risc0 proof size for a 2^24 cycle-count run
    pub const Risc0MaxPubsSize: u32 = 8 + 4 + 32 * 64; // 8: for bincode::serialize,
                                                       // 4: bytes for payload length,
                                                       // 32 * 64: sufficient multiple of 32 bytes
}

impl pallet_risc0_verifier::Config for Runtime {
    type MaxProofSize = Risc0MaxProofSize;
    type MaxPubsSize = Risc0MaxPubsSize;
}

impl pallet_verifiers::Config<pallet_risc0_verifier::Risc0<Runtime>> for Runtime {
    type RuntimeEvent = RuntimeEvent;
    type OnProofVerified = Poe;
    type WeightInfo =
        pallet_risc0_verifier::Risc0Weight<weights::pallet_risc0_verifier::ZKVWeight<Runtime>>;
}

parameter_types! {
    pub const UltraplonkMaxPubs: u32 = 32;
}

impl pallet_ultraplonk_verifier::Config for Runtime {
    type MaxPubs = UltraplonkMaxPubs;
}

impl pallet_verifiers::Config<pallet_ultraplonk_verifier::Ultraplonk<Runtime>> for Runtime {
    type RuntimeEvent = RuntimeEvent;
    type OnProofVerified = Poe;
    type WeightInfo = pallet_ultraplonk_verifier::UltraplonkWeight<
        weights::pallet_ultraplonk_verifier::ZKVWeight<Runtime>,
    >;
}

parameter_types! {
    pub const ProofOfSqlLargestMaxNu: u32 = 8;
}

impl pallet_proofofsql_verifier::Config for Runtime {
    type LargestMaxNu = ProofOfSqlLargestMaxNu;
}

const_assert!(
    <Runtime as pallet_proofofsql_verifier::Config>::LargestMaxNu::get()
        <= pallet_proofofsql_verifier::LARGEST_MAX_NU_LIMIT
);

impl pallet_verifiers::Config<pallet_proofofsql_verifier::ProofOfSql<Runtime>> for Runtime {
    type RuntimeEvent = RuntimeEvent;
    type OnProofVerified = Poe;
    type WeightInfo = pallet_proofofsql_verifier::ProofOfSqlWeight<
        weights::pallet_proofofsql_verifier::ZKVWeight<Runtime>,
    >;
}

// Create the runtime by composing the FRAME pallets that were previously configured.
construct_runtime!(
    pub struct Runtime {
        System: frame_system,
        Timestamp: pallet_timestamp,
        Balances: pallet_balances,
        Authorship: pallet_authorship,
        Staking: pallet_staking,
        Session: pallet_session,
        Babe: pallet_babe,
        Grandpa: pallet_grandpa,
        TransactionPayment: pallet_transaction_payment,
        Sudo: pallet_sudo,
        Multisig: pallet_multisig,
        Scheduler: pallet_scheduler,
        Preimage: pallet_preimage,
        ConvictionVoting: pallet_conviction_voting,
        Origins: pallet_custom_origins,
        Whitelist: pallet_whitelist,
        Referenda: pallet_referenda,
        Offences: pallet_offences,
        Historical: pallet_session_historical::{Pallet},
        ImOnline: pallet_im_online,
        SettlementFFlonkPallet: pallet_fflonk_verifier,
        Poe: pallet_poe,
        SettlementZksyncPallet: pallet_zksync_verifier,
        SettlementGroth16Pallet: pallet_groth16_verifier,
        SettlementRisc0Pallet: pallet_risc0_verifier,
        SettlementUltraplonkPallet: pallet_ultraplonk_verifier,
        Treasury: pallet_treasury,
        Bounties: pallet_bounties,
        ChildBounties: pallet_child_bounties,
        Utility: pallet_utility,
        Vesting: pallet_vesting,
        VoterList: pallet_bags_list::<Instance1>,
        Proxy: pallet_proxy,
<<<<<<< HEAD
        SettlementProofOfSqlPallet: pallet_proofofsql_verifier,
=======
        CommonVerifiers: pallet_verifiers::common,
>>>>>>> d921dc95
    }
);

/// The address format for describing accounts.
pub type Address = sp_runtime::MultiAddress<AccountId, ()>;
/// Block header type as expected by this runtime.
pub type Header = generic::Header<BlockNumber, BlakeTwo256>;
/// Block type as expected by this runtime.
pub type Block = generic::Block<Header, UncheckedExtrinsic>;
/// The SignedExtension to the basic transaction logic.
pub type SignedExtra = (
    frame_system::CheckNonZeroSender<Runtime>,
    frame_system::CheckSpecVersion<Runtime>,
    frame_system::CheckTxVersion<Runtime>,
    frame_system::CheckGenesis<Runtime>,
    frame_system::CheckEra<Runtime>,
    frame_system::CheckNonce<Runtime>,
    frame_system::CheckWeight<Runtime>,
    pallet_transaction_payment::ChargeTransactionPayment<Runtime>,
);

/// All migrations of the runtime, aside from the ones declared in the pallets.
///
/// This can be a tuple of types, each implementing `OnRuntimeUpgrade`.
#[allow(unused_parens)]
type Migrations = migrations::Unreleased;

/// Unchecked extrinsic type as expected by this runtime.
pub type UncheckedExtrinsic =
    generic::UncheckedExtrinsic<Address, RuntimeCall, Signature, SignedExtra>;
/// The payload being signed in transactions.
pub type SignedPayload = generic::SignedPayload<RuntimeCall, SignedExtra>;
/// Executive: handles dispatch to the various modules.
pub type Executive = frame_executive::Executive<
    Runtime,
    Block,
    frame_system::ChainContext<Runtime>,
    Runtime,
    AllPalletsWithSystem,
    Migrations,
>;

#[cfg(feature = "runtime-benchmarks")]
#[macro_use]
extern crate frame_benchmarking;

#[cfg(feature = "runtime-benchmarks")]
mod benches {
    define_benchmarks!(
        [frame_benchmarking, BaselineBench::<Runtime>]
        [frame_system, SystemBench::<Runtime>]
        [pallet_balances, Balances]
        [pallet_bags_list, VoterList]
        [pallet_babe, crate::Babe]
        [pallet_grandpa, crate::Grandpa]
        [pallet_timestamp, Timestamp]
        [pallet_sudo, Sudo]
        [pallet_multisig, Multisig]
        [pallet_scheduler, Scheduler]
        [pallet_preimage, Preimage]
        [pallet_session, SessionBench::<Runtime>]
        [pallet_staking, Staking]
        [pallet_im_online, ImOnline]
        [frame_election_provider_support, ElectionProviderBench::<Runtime>]
        [pallet_poe, Poe]
        [pallet_conviction_voting, ConvictionVoting]
        [pallet_treasury, Treasury]
        [pallet_bounties, Bounties]
        [pallet_child_bounties, ChildBounties]
        [pallet_referenda, Referenda]
        [pallet_utility, Utility]
        [pallet_vesting, Vesting]
        [pallet_whitelist, Whitelist]
        [pallet_proxy, Proxy]
        [pallet_zksync_verifier, ZksyncVerifierBench::<Runtime>]
        [pallet_fflonk_verifier, FflonkVerifierBench::<Runtime>]
        [pallet_groth16_verifier, Groth16VerifierBench::<Runtime>]
        [pallet_risc0_verifier, Risc0VerifierBench::<Runtime>]
        [pallet_ultraplonk_verifier, UltraplonkVerifierBench::<Runtime>]
        [pallet_proofofsql_verifier, ProofOfSqlVerifierBench::<Runtime>]
    );
}

/// The BABE epoch configuration at genesis.
pub const BABE_GENESIS_EPOCH_CONFIG: sp_consensus_babe::BabeEpochConfiguration =
    sp_consensus_babe::BabeEpochConfiguration {
        c: PRIMARY_PROBABILITY,
        allowed_slots: sp_consensus_babe::AllowedSlots::PrimaryAndSecondaryVRFSlots,
    };

impl_runtime_apis! {
    impl sp_api::Core<Block> for Runtime {
        fn version() -> RuntimeVersion {
            VERSION
        }

        fn execute_block(block: Block) {
            Executive::execute_block(block);
        }

        fn initialize_block(header: &<Block as BlockT>::Header) -> sp_runtime::ExtrinsicInclusionMode {
            Executive::initialize_block(header)
        }
    }

    impl sp_api::Metadata<Block> for Runtime {
        fn metadata() -> OpaqueMetadata {
            OpaqueMetadata::new(Runtime::metadata().into())
        }

        fn metadata_at_version(version: u32) -> Option<OpaqueMetadata> {
            Runtime::metadata_at_version(version)
        }

        fn metadata_versions() -> sp_std::vec::Vec<u32> {
            Runtime::metadata_versions()
        }
    }

    impl sp_block_builder::BlockBuilder<Block> for Runtime {
        fn apply_extrinsic(extrinsic: <Block as BlockT>::Extrinsic) -> ApplyExtrinsicResult {
            Executive::apply_extrinsic(extrinsic)
        }

        fn finalize_block() -> <Block as BlockT>::Header {
            Executive::finalize_block()
        }

        fn inherent_extrinsics(data: sp_inherents::InherentData) -> Vec<<Block as BlockT>::Extrinsic> {
            data.create_extrinsics()
        }

        fn check_inherents(
            block: Block,
            data: sp_inherents::InherentData,
        ) -> sp_inherents::CheckInherentsResult {
            data.check_extrinsics(&block)
        }
    }

    impl sp_transaction_pool::runtime_api::TaggedTransactionQueue<Block> for Runtime {
        fn validate_transaction(
            source: TransactionSource,
            tx: <Block as BlockT>::Extrinsic,
            block_hash: <Block as BlockT>::Hash,
        ) -> TransactionValidity {
            Executive::validate_transaction(source, tx, block_hash)
        }
    }

    impl sp_offchain::OffchainWorkerApi<Block> for Runtime {
        fn offchain_worker(header: &<Block as BlockT>::Header) {
            Executive::offchain_worker(header)
        }
    }

    impl sp_consensus_babe::BabeApi<Block> for Runtime {
        fn configuration() -> sp_consensus_babe::BabeConfiguration {
            let epoch_config = Babe::epoch_config().unwrap_or(BABE_GENESIS_EPOCH_CONFIG);
            sp_consensus_babe::BabeConfiguration {
                slot_duration: Babe::slot_duration(),
                epoch_length: EpochDurationInBlocks::get().into(),
                c: epoch_config.c,
                authorities: Babe::authorities().to_vec(),
                randomness: Babe::randomness(),
                allowed_slots: epoch_config.allowed_slots,
            }
        }

        fn current_epoch_start() -> sp_consensus_babe::Slot {
            Babe::current_epoch_start()
        }

        fn current_epoch() -> sp_consensus_babe::Epoch {
            Babe::current_epoch()
        }

        fn next_epoch() -> sp_consensus_babe::Epoch {
            Babe::next_epoch()
        }

        fn generate_key_ownership_proof(
            _slot: sp_consensus_babe::Slot,
            authority_id: BabeId,
        ) -> Option<sp_consensus_babe::OpaqueKeyOwnershipProof> {
            use codec::Encode;

            Historical::prove((sp_consensus_babe::KEY_TYPE, authority_id))
                .map(|p| p.encode())
                .map(sp_consensus_babe::OpaqueKeyOwnershipProof::new)
        }

        fn submit_report_equivocation_unsigned_extrinsic(
            equivocation_proof: sp_consensus_babe::EquivocationProof<<Block as BlockT>::Header>,
            key_owner_proof: sp_consensus_babe::OpaqueKeyOwnershipProof,
        ) -> Option<()> {
            let key_owner_proof = key_owner_proof.decode()?;

            Babe::submit_unsigned_equivocation_report(
                equivocation_proof,
                key_owner_proof,
            )
        }
    }

    impl sp_session::SessionKeys<Block> for Runtime {
        fn generate_session_keys(seed: Option<Vec<u8>>) -> Vec<u8> {
            SessionKeys::generate(seed)
        }

        fn decode_session_keys(
            encoded: Vec<u8>,
        ) -> Option<Vec<(Vec<u8>, KeyTypeId)>> {
            SessionKeys::decode_into_raw_public_keys(&encoded)
        }
    }

    impl sp_consensus_grandpa::GrandpaApi<Block> for Runtime {
        fn grandpa_authorities() -> sp_consensus_grandpa::AuthorityList {
            Grandpa::grandpa_authorities()
        }

        fn current_set_id() -> sp_consensus_grandpa::SetId {
            Grandpa::current_set_id()
        }

        fn submit_report_equivocation_unsigned_extrinsic(
            equivocation_proof: sp_consensus_grandpa::EquivocationProof<
                <Block as BlockT>::Hash,
                NumberFor<Block>,
            >,
            key_owner_proof: sp_consensus_grandpa::OpaqueKeyOwnershipProof,
        ) -> Option<()> {
            let key_owner_proof = key_owner_proof.decode()?;

            Grandpa::submit_unsigned_equivocation_report(
                equivocation_proof,
                key_owner_proof,
            )
        }

        fn generate_key_ownership_proof(
            _set_id: sp_consensus_grandpa::SetId,
            _authority_id: GrandpaId,
        ) -> Option<sp_consensus_grandpa::OpaqueKeyOwnershipProof> {
            // NOTE: this is the only implementation possible since we've
            // defined our key owner proof type as a bottom type (i.e. a type
            // with no values).
            None
        }
    }

    impl frame_system_rpc_runtime_api::AccountNonceApi<Block, AccountId, Nonce> for Runtime {
        fn account_nonce(account: AccountId) -> Nonce {
            System::account_nonce(account)
        }
    }

    impl pallet_transaction_payment_rpc_runtime_api::TransactionPaymentApi<Block, Balance> for Runtime {
        fn query_info(
            uxt: <Block as BlockT>::Extrinsic,
            len: u32,
        ) -> pallet_transaction_payment_rpc_runtime_api::RuntimeDispatchInfo<Balance> {
            TransactionPayment::query_info(uxt, len)
        }
        fn query_fee_details(
            uxt: <Block as BlockT>::Extrinsic,
            len: u32,
        ) -> pallet_transaction_payment::FeeDetails<Balance> {
            TransactionPayment::query_fee_details(uxt, len)
        }
        fn query_weight_to_fee(weight: Weight) -> Balance {
            TransactionPayment::weight_to_fee(weight)
        }
        fn query_length_to_fee(length: u32) -> Balance {
            TransactionPayment::length_to_fee(length)
        }
    }

    impl pallet_transaction_payment_rpc_runtime_api::TransactionPaymentCallApi<Block, Balance, RuntimeCall>
        for Runtime
    {
        fn query_call_info(
            call: RuntimeCall,
            len: u32,
        ) -> pallet_transaction_payment::RuntimeDispatchInfo<Balance> {
            TransactionPayment::query_call_info(call, len)
        }
        fn query_call_fee_details(
            call: RuntimeCall,
            len: u32,
        ) -> pallet_transaction_payment::FeeDetails<Balance> {
            TransactionPayment::query_call_fee_details(call, len)
        }
        fn query_weight_to_fee(weight: Weight) -> Balance {
            TransactionPayment::weight_to_fee(weight)
        }
        fn query_length_to_fee(length: u32) -> Balance {
            TransactionPayment::length_to_fee(length)
        }
    }

    impl proof_of_existence_rpc_runtime_api::PoEApi<Block> for Runtime {
        fn get_proof_path(
            attestation_id: u64,
            proof_hash: sp_core::H256
        ) -> Result<MerkleProof, proof_of_existence_rpc_runtime_api::AttestationPathRequestError> {
            Poe::get_proof_path_from_pallet(attestation_id, proof_hash).map(|c| c.into())
        }
    }

    #[cfg(feature = "runtime-benchmarks")]
    impl frame_benchmarking::Benchmark<Block> for Runtime {
        fn benchmark_metadata(extra: bool) -> (
            Vec<frame_benchmarking::BenchmarkList>,
            Vec<frame_support::traits::StorageInfo>,
        ) {
            use frame_benchmarking::{baseline, Benchmarking, BenchmarkList};
            use frame_support::traits::StorageInfoTrait;
            use frame_system_benchmarking::Pallet as SystemBench;
            use baseline::Pallet as BaselineBench;
            use pallet_election_provider_support_benchmarking::Pallet as ElectionProviderBench;
            use pallet_session_benchmarking::Pallet as SessionBench;
            use pallet_fflonk_verifier::benchmarking::Pallet as FflonkVerifierBench;
            use pallet_zksync_verifier::benchmarking::Pallet as ZksyncVerifierBench;
            use pallet_groth16_verifier::benchmarking::Pallet as Groth16VerifierBench;
            use pallet_risc0_verifier::benchmarking::Pallet as Risc0VerifierBench;
            use pallet_ultraplonk_verifier::benchmarking::Pallet as UltraplonkVerifierBench;
            use pallet_proofofsql_verifier::benchmarking::Pallet as ProofOfSqlVerifierBench;

            let mut list = Vec::<BenchmarkList>::new();

            list_benchmarks!(list, extra);
            let storage_info = AllPalletsWithSystem::storage_info();

            (list, storage_info)
        }

        fn dispatch_benchmark(
            config: frame_benchmarking::BenchmarkConfig
        ) -> Result<Vec<frame_benchmarking::BenchmarkBatch>, sp_runtime::RuntimeString> {
            use frame_benchmarking::{baseline, Benchmarking, BenchmarkBatch};
            use sp_storage::TrackedStorageKey;
            use frame_system_benchmarking::Pallet as SystemBench;
            use baseline::Pallet as BaselineBench;
            use pallet_election_provider_support_benchmarking::Pallet as ElectionProviderBench;
            use pallet_session_benchmarking::Pallet as SessionBench;
            use pallet_fflonk_verifier::benchmarking::Pallet as FflonkVerifierBench;
            use pallet_zksync_verifier::benchmarking::Pallet as ZksyncVerifierBench;
            use pallet_groth16_verifier::benchmarking::Pallet as Groth16VerifierBench;
            use pallet_risc0_verifier::benchmarking::Pallet as Risc0VerifierBench;
            use pallet_ultraplonk_verifier::benchmarking::Pallet as UltraplonkVerifierBench;
            use pallet_proofofsql_verifier::benchmarking::Pallet as ProofOfSqlVerifierBench;

            impl frame_system_benchmarking::Config for Runtime {}
            impl baseline::Config for Runtime {}
            impl pallet_election_provider_support_benchmarking::Config for Runtime {}

            impl pallet_session_benchmarking::Config for Runtime {}

            use frame_support::traits::WhitelistedStorageKeys;
            let whitelist: Vec<TrackedStorageKey> = AllPalletsWithSystem::whitelisted_storage_keys();

            let mut batches = Vec::<BenchmarkBatch>::new();
            let params = (&config, &whitelist);
            add_benchmarks!(params, batches);

            Ok(batches)
        }
    }

    #[cfg(feature = "try-runtime")]
    impl frame_try_runtime::TryRuntime<Block> for Runtime {
        fn on_runtime_upgrade(checks: frame_try_runtime::UpgradeCheckSelect) -> (Weight, Weight) {
            // NOTE: intentional unwrap: we don't want to propagate the error backwards, and want to
            // have a backtrace here. If any of the pre/post migration checks fail, we shall stop
            // right here and right now.
            let weight = Executive::try_runtime_upgrade(checks).unwrap();
            (weight, BlockWeights::get().max_block)
        }

        fn execute_block(
            block: Block,
            state_root_check: bool,
            signature_check: bool,
            select: frame_try_runtime::TryStateSelect
        ) -> Weight {
            // NOTE: intentional unwrap: we don't want to propagate the error backwards, and want to
            // have a backtrace here.
            Executive::try_execute_block(block, state_root_check, signature_check, select).expect("execute-block failed")
        }
    }

    impl sp_genesis_builder::GenesisBuilder<Block> for Runtime {
        fn create_default_config() -> Vec<u8> {
            create_default_config::<RuntimeGenesisConfig>()
        }

        fn build_config(config: Vec<u8>) -> sp_genesis_builder::Result {
            build_config::<RuntimeGenesisConfig>(config)
        }
    }
}<|MERGE_RESOLUTION|>--- conflicted
+++ resolved
@@ -837,11 +837,8 @@
         Vesting: pallet_vesting,
         VoterList: pallet_bags_list::<Instance1>,
         Proxy: pallet_proxy,
-<<<<<<< HEAD
+        CommonVerifiers: pallet_verifiers::common,
         SettlementProofOfSqlPallet: pallet_proofofsql_verifier,
-=======
-        CommonVerifiers: pallet_verifiers::common,
->>>>>>> d921dc95
     }
 );
 
