// Copyright 2024, Horizen Labs, Inc.

// This program is free software: you can redistribute it and/or modify
// it under the terms of the GNU General Public License as published by
// the Free Software Foundation, either version 3 of the License, or
// (at your option) any later version.

// This program is distributed in the hope that it will be useful,
// but WITHOUT ANY WARRANTY; without even the implied warranty of
// MERCHANTABILITY or FITNESS FOR A PARTICULAR PURPOSE. See the
// GNU General Public License for more details.

// You should have received a copy of the GNU General Public License
// along with this program. If not, see <https://www.gnu.org/licenses/>.

#![cfg(feature = "runtime-benchmarks")]

use crate::Ultraplonk;
use frame_benchmarking::v2::*;
use frame_support::traits::{Consideration, Footprint};
use frame_system::RawOrigin;
use hp_verifiers::Verifier;
<<<<<<< HEAD
use pallet_verifiers::{utils::funded_account, Tickets, VkEntry, VkOrHash, Vks};
=======
use pallet_aggregate::{funded_account, insert_domain};
use pallet_verifiers::{VkOrHash, Vks};
>>>>>>> b6ed6bd1
use sp_std::{vec, vec::Vec};
pub struct Pallet<T: Config>(crate::Pallet<T>);
pub trait Config: crate::Config {}
impl<T: crate::Config> Config for T {}
pub type Call<T> = pallet_verifiers::Call<T, Ultraplonk<T>>;

include!("resources.rs");

fn init<T: pallet_aggregate::Config>() -> (T::AccountId, u32) {
    let caller: T::AccountId = funded_account::<T>();
    let domain_id = 1;
    insert_domain::<T>(domain_id, caller.clone(), Some(1));
    (caller, domain_id)
}

#[benchmarks(where T: pallet_verifiers::Config<Ultraplonk<T>> + pallet_aggregate::Config)]
pub mod benchmarks {

    use super::*;

    #[benchmark]
    fn submit_proof() {
        // setup code
        let (caller, domain_id) = init::<T>();

        let proof = VALID_PROOF.to_vec().into();
        let pubs = public_input().into();
        let vk = VALID_VK;

        #[extrinsic_call]
        submit_proof(
            RawOrigin::Signed(caller),
            VkOrHash::from_vk(vk),
            proof,
            pubs,
            Some(domain_id),
        );
    }

    #[benchmark]
    fn submit_proof_1() {
        // setup code
        let (caller, domain_id) = init::<T>();

        let proof = include_bytes!("resources/01_proof").to_vec().into();
        let pubs = vec![*include_bytes!("resources/01_pubs")].into();
        let vk = *include_bytes!("resources/01_vk");

        #[extrinsic_call]
        submit_proof(
            RawOrigin::Signed(caller),
            VkOrHash::from_vk(vk),
            proof,
            pubs,
            Some(domain_id),
        );
    }

    #[benchmark]
    fn submit_proof_8() {
        // setup code
        let (caller, domain_id) = init::<T>();

        let proof = include_bytes!("resources/08_proof").to_vec().into();
        let pubs: Vec<_> = include_bytes!("resources/08_pubs")
            .chunks_exact(crate::PUBS_SIZE)
            .map(TryInto::try_into)
            .map(Result::unwrap)
            .collect();
        let vk = *include_bytes!("resources/08_vk");

        #[extrinsic_call]
        submit_proof(
            RawOrigin::Signed(caller),
            VkOrHash::from_vk(vk),
            proof,
            pubs.into(),
            Some(domain_id),
        );
    }

    #[benchmark]
    fn submit_proof_16() {
        // setup code
        let (caller, domain_id) = init::<T>();

        let proof = include_bytes!("resources/16_proof").to_vec().into();
        let pubs: Vec<_> = include_bytes!("resources/16_pubs")
            .chunks_exact(crate::PUBS_SIZE)
            .map(TryInto::try_into)
            .map(Result::unwrap)
            .collect();
        let vk = *include_bytes!("resources/16_vk");

        #[extrinsic_call]
        submit_proof(
            RawOrigin::Signed(caller),
            VkOrHash::from_vk(vk),
            proof,
            pubs.into(),
            Some(domain_id),
        );
    }

    #[benchmark]
    fn submit_proof_32() {
        // setup code
        let (caller, domain_id) = init::<T>();

        let proof = include_bytes!("resources/32_proof").to_vec().into();
        let pubs: Vec<_> = include_bytes!("resources/32_pubs")
            .chunks_exact(crate::PUBS_SIZE)
            .map(TryInto::try_into)
            .map(Result::unwrap)
            .collect();
        let vk = *include_bytes!("resources/32_vk");

        #[extrinsic_call]
        submit_proof(
            RawOrigin::Signed(caller),
            VkOrHash::from_vk(vk),
            proof,
            pubs.into(),
            Some(domain_id),
        );
    }

    #[benchmark]
    fn submit_proof_with_vk_hash() {
        // setup code
        let (caller, domain_id) = init::<T>();

        let proof = VALID_PROOF.to_vec().into();
        let pubs = public_input();
        let vk = VALID_VK;
        let hash = sp_core::H256::repeat_byte(2);
        let vk_entry = VkEntry::new(vk);
        Vks::<T, Ultraplonk<T>>::insert(hash, vk_entry);

        #[extrinsic_call]
        submit_proof(
            RawOrigin::Signed(caller),
            VkOrHash::from_hash(hash),
            proof,
            pubs.into(),
            Some(domain_id),
        );
    }

    #[benchmark]
    fn submit_proof_32_with_vk_hash() {
        // setup code
        let (caller, domain_id) = init::<T>();

        let proof = include_bytes!("resources/32_proof").to_vec().into();
        let pubs: Vec<_> = include_bytes!("resources/32_pubs")
            .chunks_exact(crate::PUBS_SIZE)
            .map(TryInto::try_into)
            .map(Result::unwrap)
            .collect();
        let vk = *include_bytes!("resources/32_vk");
        let hash = sp_core::H256::repeat_byte(2);
        let vk_entry = VkEntry::new(vk);
        Vks::<T, Ultraplonk<T>>::insert(hash, vk_entry);

        #[extrinsic_call]
        submit_proof(
            RawOrigin::Signed(caller),
            VkOrHash::from_hash(hash),
            proof,
            pubs.into(),
            Some(domain_id),
        );
    }

    #[benchmark]
    fn register_vk() {
        // setup code
        let caller: T::AccountId = funded_account::<T, Ultraplonk<T>>();
        let vk = VALID_VK;

        #[extrinsic_call]
        register_vk(RawOrigin::Signed(caller), vk.clone().into());

        // Verify
        assert!(Vks::<T, Ultraplonk<T>>::get(Ultraplonk::<T>::vk_hash(&vk)).is_some());
    }

<<<<<<< HEAD
    #[benchmark]
    fn unregister_vk() {
        // setup code
        let caller: T::AccountId = funded_account::<T, Ultraplonk<T>>();
        let hash = sp_core::H256::repeat_byte(2);
        let vk = VALID_VK;
        let vk_entry = VkEntry::new(vk);
        let footprint = Footprint::from_encodable(&vk_entry);
        let ticket = T::Ticket::new(&caller, footprint).unwrap();

        Vks::<T, Ultraplonk<T>>::insert(hash, vk_entry);
        Tickets::<T, Ultraplonk<T>>::insert((caller.clone(), hash), ticket);

        #[extrinsic_call]
        unregister_vk(RawOrigin::Signed(caller), hash);
    }

    // WE CANNOT IMPLEMENT TESTS FOR BENCHMARKS FOR THIS PALLET
    // That's because thie pallet need that the tests are not run in parallel
    // (we use `serial_test` crate to achieve this) but using this macro doesn't
    // give a way to achieve this. When we'll write our own maybe we'll can do it.
=======
    // We cannot implement testing benchmarck for ultraplonk verifier due there is no way to make them
    // thread safe.
>>>>>>> b6ed6bd1
    // impl_benchmark_test_suite!(Pallet, super::mock::test_ext(), super::mock::Test);
}<|MERGE_RESOLUTION|>--- conflicted
+++ resolved
@@ -20,12 +20,8 @@
 use frame_support::traits::{Consideration, Footprint};
 use frame_system::RawOrigin;
 use hp_verifiers::Verifier;
-<<<<<<< HEAD
-use pallet_verifiers::{utils::funded_account, Tickets, VkEntry, VkOrHash, Vks};
-=======
 use pallet_aggregate::{funded_account, insert_domain};
-use pallet_verifiers::{VkOrHash, Vks};
->>>>>>> b6ed6bd1
+use pallet_verifiers::{Tickets, VkEntry, VkOrHash, Vks};
 use sp_std::{vec, vec::Vec};
 pub struct Pallet<T: Config>(crate::Pallet<T>);
 pub trait Config: crate::Config {}
@@ -204,7 +200,7 @@
     #[benchmark]
     fn register_vk() {
         // setup code
-        let caller: T::AccountId = funded_account::<T, Ultraplonk<T>>();
+        let caller: T::AccountId = funded_account::<T>();
         let vk = VALID_VK;
 
         #[extrinsic_call]
@@ -214,11 +210,10 @@
         assert!(Vks::<T, Ultraplonk<T>>::get(Ultraplonk::<T>::vk_hash(&vk)).is_some());
     }
 
-<<<<<<< HEAD
     #[benchmark]
     fn unregister_vk() {
         // setup code
-        let caller: T::AccountId = funded_account::<T, Ultraplonk<T>>();
+        let caller: T::AccountId = funded_account::<T>();
         let hash = sp_core::H256::repeat_byte(2);
         let vk = VALID_VK;
         let vk_entry = VkEntry::new(vk);
@@ -232,13 +227,7 @@
         unregister_vk(RawOrigin::Signed(caller), hash);
     }
 
-    // WE CANNOT IMPLEMENT TESTS FOR BENCHMARKS FOR THIS PALLET
-    // That's because thie pallet need that the tests are not run in parallel
-    // (we use `serial_test` crate to achieve this) but using this macro doesn't
-    // give a way to achieve this. When we'll write our own maybe we'll can do it.
-=======
     // We cannot implement testing benchmarck for ultraplonk verifier due there is no way to make them
     // thread safe.
->>>>>>> b6ed6bd1
     // impl_benchmark_test_suite!(Pallet, super::mock::test_ext(), super::mock::Test);
 }