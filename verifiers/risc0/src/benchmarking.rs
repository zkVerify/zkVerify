// Copyright 2024, Horizen Labs, Inc.

// This program is free software: you can redistribute it and/or modify
// it under the terms of the GNU General Public License as published by
// the Free Software Foundation, either version 3 of the License, or
// (at your option) any later version.

// This program is distributed in the hope that it will be useful,
// but WITHOUT ANY WARRANTY; without even the implied warranty of
// MERCHANTABILITY or FITNESS FOR A PARTICULAR PURPOSE. See the
// GNU General Public License for more details.

// You should have received a copy of the GNU General Public License
// along with this program. If not, see <https://www.gnu.org/licenses/>.

#![cfg(feature = "runtime-benchmarks")]

use super::Risc0;
use frame_benchmarking::v2::*;
use frame_support::traits::{Consideration, Footprint};
use frame_system::RawOrigin;
use hp_verifiers::Verifier;
<<<<<<< HEAD
use pallet_verifiers::{utils::funded_account, Tickets, VkEntry, VkOrHash, Vks};
=======
use pallet_aggregate::{funded_account, insert_domain};
use pallet_verifiers::{VkOrHash, Vks};
>>>>>>> b6ed6bd1

pub struct Pallet<T: Config>(crate::Pallet<T>);

pub trait Config: crate::Config {}
impl<T: crate::Config> Config for T {}
pub type Call<T> = pallet_verifiers::Call<T, Risc0<T>>;

include!("resources_benchmarking/vk_pubs.rs");

fn init<T: pallet_aggregate::Config>() -> (T::AccountId, u32) {
    let caller: T::AccountId = funded_account::<T>();
    let domain_id = 1;
    insert_domain::<T>(domain_id, caller.clone(), Some(1));
    (caller, domain_id)
}

#[benchmarks(where T: pallet_verifiers::Config<Risc0<T>> + pallet_aggregate::Config)]
mod benchmarks {

    use super::*;

    #[benchmark]
    fn submit_proof_cycle_2_pow_12() {
        let (caller, domain_id) = init::<T>();

        let vk = VkOrHash::from_vk(VALID_VK);
        let proof = include_bytes!("resources_benchmarking/VALID_PROOF_CYCLE_2_POW_12.bin")
            .to_vec()
            .into();
        let pubs = VALID_PUBS_CYCLE_2_POW_12.to_vec().into();

        #[extrinsic_call]
        submit_proof(RawOrigin::Signed(caller), vk, proof, pubs, Some(domain_id));
    }

    #[benchmark]
    fn submit_proof_cycle_2_pow_13() {
        let (caller, domain_id) = init::<T>();

        let vk = VkOrHash::from_vk(VALID_VK);
        let proof = include_bytes!("resources_benchmarking/VALID_PROOF_CYCLE_2_POW_13.bin")
            .to_vec()
            .into();
        let pubs = VALID_PUBS_CYCLE_2_POW_13.to_vec().into();

        #[extrinsic_call]
        submit_proof(RawOrigin::Signed(caller), vk, proof, pubs, Some(domain_id));
    }

    #[benchmark]
    fn submit_proof_cycle_2_pow_14() {
        let (caller, domain_id) = init::<T>();

        let vk = VkOrHash::from_vk(VALID_VK);
        let proof = include_bytes!("resources_benchmarking/VALID_PROOF_CYCLE_2_POW_14.bin")
            .to_vec()
            .into();
        let pubs = VALID_PUBS_CYCLE_2_POW_14.to_vec().into();

        #[extrinsic_call]
        submit_proof(RawOrigin::Signed(caller), vk, proof, pubs, Some(domain_id));
    }

    #[benchmark]
    fn submit_proof_cycle_2_pow_15() {
        let (caller, domain_id) = init::<T>();

        let vk = VkOrHash::from_vk(VALID_VK);
        let proof = include_bytes!("resources_benchmarking/VALID_PROOF_CYCLE_2_POW_15.bin")
            .to_vec()
            .into();
        let pubs = VALID_PUBS_CYCLE_2_POW_15.to_vec().into();

        #[extrinsic_call]
        submit_proof(RawOrigin::Signed(caller), vk, proof, pubs, Some(domain_id));
    }

    #[benchmark]
    fn submit_proof_cycle_2_pow_16() {
        let (caller, domain_id) = init::<T>();

        let vk = VkOrHash::from_vk(VALID_VK);
        let proof = include_bytes!("resources_benchmarking/VALID_PROOF_CYCLE_2_POW_16.bin")
            .to_vec()
            .into();
        let pubs = VALID_PUBS_CYCLE_2_POW_16.to_vec().into();

        #[extrinsic_call]
        submit_proof(RawOrigin::Signed(caller), vk, proof, pubs, Some(domain_id));
    }

    #[benchmark]
    fn submit_proof_cycle_2_pow_17() {
        let (caller, domain_id) = init::<T>();

        let vk = VkOrHash::from_vk(VALID_VK);
        let proof = include_bytes!("resources_benchmarking/VALID_PROOF_CYCLE_2_POW_17.bin")
            .to_vec()
            .into();
        let pubs = VALID_PUBS_CYCLE_2_POW_17.to_vec().into();

        #[extrinsic_call]
        submit_proof(RawOrigin::Signed(caller), vk, proof, pubs, Some(domain_id));
    }

    #[benchmark]
    fn submit_proof_cycle_2_pow_18() {
        let (caller, domain_id) = init::<T>();

        let vk = VkOrHash::from_vk(VALID_VK);
        let proof = include_bytes!("resources_benchmarking/VALID_PROOF_CYCLE_2_POW_18.bin")
            .to_vec()
            .into();
        let pubs = VALID_PUBS_CYCLE_2_POW_18.to_vec().into();

        #[extrinsic_call]
        submit_proof(RawOrigin::Signed(caller), vk, proof, pubs, Some(domain_id));
    }

    #[benchmark]
    fn submit_proof_cycle_2_pow_19() {
        let (caller, domain_id) = init::<T>();

        let vk = VkOrHash::from_vk(VALID_VK);
        let proof = include_bytes!("resources_benchmarking/VALID_PROOF_CYCLE_2_POW_19.bin")
            .to_vec()
            .into();
        let pubs = VALID_PUBS_CYCLE_2_POW_19.to_vec().into();

        #[extrinsic_call]
        submit_proof(RawOrigin::Signed(caller), vk, proof, pubs, Some(domain_id));
    }

    #[benchmark]
    fn submit_proof_cycle_2_pow_20() {
        let (caller, domain_id) = init::<T>();

        let vk = VkOrHash::from_vk(VALID_VK);
        let proof = include_bytes!("resources_benchmarking/VALID_PROOF_CYCLE_2_POW_20.bin")
            .to_vec()
            .into();
        let pubs = VALID_PUBS_CYCLE_2_POW_20.to_vec().into();

        #[extrinsic_call]
        submit_proof(RawOrigin::Signed(caller), vk, proof, pubs, Some(domain_id));
    }

    #[benchmark]
    fn submit_proof_cycle_2_pow_21() {
        let (caller, domain_id) = init::<T>();

        let vk = VkOrHash::from_vk(VALID_VK);
        let proof = include_bytes!("resources_benchmarking/VALID_PROOF_CYCLE_2_POW_21.bin")
            .to_vec()
            .into();
        let pubs = VALID_PUBS_CYCLE_2_POW_21.to_vec().into();

        #[extrinsic_call]
        submit_proof(RawOrigin::Signed(caller), vk, proof, pubs, Some(domain_id));
    }

    #[benchmark]
    fn submit_proof_cycle_2_pow_22() {
        let (caller, domain_id) = init::<T>();

        let vk = VkOrHash::from_vk(VALID_VK);
        let proof = include_bytes!("resources_benchmarking/VALID_PROOF_CYCLE_2_POW_22.bin")
            .to_vec()
            .into();
        let pubs = VALID_PUBS_CYCLE_2_POW_22.to_vec().into();

        #[extrinsic_call]
        submit_proof(RawOrigin::Signed(caller), vk, proof, pubs, Some(domain_id));
    }

    #[benchmark]
    fn submit_proof_cycle_2_pow_23() {
        let (caller, domain_id) = init::<T>();

        let vk = VkOrHash::from_vk(VALID_VK);
        let proof = include_bytes!("resources_benchmarking/VALID_PROOF_CYCLE_2_POW_23.bin")
            .to_vec()
            .into();
        let pubs = VALID_PUBS_CYCLE_2_POW_23.to_vec().into();

        #[extrinsic_call]
        submit_proof(RawOrigin::Signed(caller), vk, proof, pubs, Some(domain_id));
    }

    #[benchmark]
    fn submit_proof_cycle_2_pow_24() {
        let (caller, domain_id) = init::<T>();

        let vk = VkOrHash::from_vk(VALID_VK);
        let proof = include_bytes!("resources_benchmarking/VALID_PROOF_CYCLE_2_POW_24.bin")
            .to_vec()
            .into();
        let pubs = VALID_PUBS_CYCLE_2_POW_24.to_vec().into();

        #[extrinsic_call]
        submit_proof(RawOrigin::Signed(caller), vk, proof, pubs, Some(domain_id));
    }

    #[benchmark]
    fn submit_proof_with_vk_hash_cycle_2_pow_12() {
        let (caller, domain_id) = init::<T>();

        let vk = VkOrHash::from_hash(VALID_VK);
        let proof = include_bytes!("resources_benchmarking/VALID_PROOF_CYCLE_2_POW_12.bin")
            .to_vec()
            .into();
        let pubs = VALID_PUBS_CYCLE_2_POW_12.to_vec().into();
        let vk_entry = VkEntry::new(VALID_VK);
        Vks::<T, Risc0<T>>::insert(VALID_VK, vk_entry);

        #[extrinsic_call]
        submit_proof(RawOrigin::Signed(caller), vk, proof, pubs, Some(domain_id));
    }

    #[benchmark]
    fn submit_proof_with_vk_hash_cycle_2_pow_13() {
        let (caller, domain_id) = init::<T>();

        let vk = VkOrHash::from_hash(VALID_VK);
        let proof = include_bytes!("resources_benchmarking/VALID_PROOF_CYCLE_2_POW_13.bin")
            .to_vec()
            .into();
        let pubs = VALID_PUBS_CYCLE_2_POW_13.to_vec().into();
        let vk_entry = VkEntry::new(VALID_VK);
        Vks::<T, Risc0<T>>::insert(VALID_VK, vk_entry);

        #[extrinsic_call]
        submit_proof(RawOrigin::Signed(caller), vk, proof, pubs, Some(domain_id));
    }

    #[benchmark]
    fn submit_proof_with_vk_hash_cycle_2_pow_14() {
        let (caller, domain_id) = init::<T>();

        let vk = VkOrHash::from_hash(VALID_VK);
        let proof = include_bytes!("resources_benchmarking/VALID_PROOF_CYCLE_2_POW_14.bin")
            .to_vec()
            .into();
        let pubs = VALID_PUBS_CYCLE_2_POW_14.to_vec().into();
        let vk_entry = VkEntry::new(VALID_VK);
        Vks::<T, Risc0<T>>::insert(VALID_VK, vk_entry);

        #[extrinsic_call]
        submit_proof(RawOrigin::Signed(caller), vk, proof, pubs, Some(domain_id));
    }

    #[benchmark]
    fn submit_proof_with_vk_hash_cycle_2_pow_15() {
        let (caller, domain_id) = init::<T>();

        let vk = VkOrHash::from_hash(VALID_VK);
        let proof = include_bytes!("resources_benchmarking/VALID_PROOF_CYCLE_2_POW_15.bin")
            .to_vec()
            .into();
        let pubs = VALID_PUBS_CYCLE_2_POW_15.to_vec().into();
        let vk_entry = VkEntry::new(VALID_VK);
        Vks::<T, Risc0<T>>::insert(VALID_VK, vk_entry);

        #[extrinsic_call]
        submit_proof(RawOrigin::Signed(caller), vk, proof, pubs, Some(domain_id));
    }

    #[benchmark]
    fn submit_proof_with_vk_hash_cycle_2_pow_16() {
        let (caller, domain_id) = init::<T>();

        let vk = VkOrHash::from_hash(VALID_VK);
        let proof = include_bytes!("resources_benchmarking/VALID_PROOF_CYCLE_2_POW_16.bin")
            .to_vec()
            .into();
        let pubs = VALID_PUBS_CYCLE_2_POW_16.to_vec().into();
        let vk_entry = VkEntry::new(VALID_VK);
        Vks::<T, Risc0<T>>::insert(VALID_VK, vk_entry);

        #[extrinsic_call]
        submit_proof(RawOrigin::Signed(caller), vk, proof, pubs, Some(domain_id));
    }

    #[benchmark]
    fn submit_proof_with_vk_hash_cycle_2_pow_17() {
        let (caller, domain_id) = init::<T>();

        let vk = VkOrHash::from_hash(VALID_VK);
        let proof = include_bytes!("resources_benchmarking/VALID_PROOF_CYCLE_2_POW_17.bin")
            .to_vec()
            .into();
        let pubs = VALID_PUBS_CYCLE_2_POW_17.to_vec().into();
        let vk_entry = VkEntry::new(VALID_VK);
        Vks::<T, Risc0<T>>::insert(VALID_VK, vk_entry);

        #[extrinsic_call]
        submit_proof(RawOrigin::Signed(caller), vk, proof, pubs, Some(domain_id));
    }

    #[benchmark]
    fn submit_proof_with_vk_hash_cycle_2_pow_18() {
        let (caller, domain_id) = init::<T>();

        let vk = VkOrHash::from_hash(VALID_VK);
        let proof = include_bytes!("resources_benchmarking/VALID_PROOF_CYCLE_2_POW_18.bin")
            .to_vec()
            .into();
        let pubs = VALID_PUBS_CYCLE_2_POW_18.to_vec().into();
        let vk_entry = VkEntry::new(VALID_VK);
        Vks::<T, Risc0<T>>::insert(VALID_VK, vk_entry);

        #[extrinsic_call]
        submit_proof(RawOrigin::Signed(caller), vk, proof, pubs, Some(domain_id));
    }

    #[benchmark]
    fn submit_proof_with_vk_hash_cycle_2_pow_19() {
        let (caller, domain_id) = init::<T>();

        let vk = VkOrHash::from_hash(VALID_VK);
        let proof = include_bytes!("resources_benchmarking/VALID_PROOF_CYCLE_2_POW_19.bin")
            .to_vec()
            .into();
        let pubs = VALID_PUBS_CYCLE_2_POW_19.to_vec().into();
        let vk_entry = VkEntry::new(VALID_VK);
        Vks::<T, Risc0<T>>::insert(VALID_VK, vk_entry);

        #[extrinsic_call]
        submit_proof(RawOrigin::Signed(caller), vk, proof, pubs, Some(domain_id));
    }

    #[benchmark]
    fn submit_proof_with_vk_hash_cycle_2_pow_20() {
        let (caller, domain_id) = init::<T>();

        let vk = VkOrHash::from_hash(VALID_VK);
        let proof = include_bytes!("resources_benchmarking/VALID_PROOF_CYCLE_2_POW_20.bin")
            .to_vec()
            .into();
        let pubs = VALID_PUBS_CYCLE_2_POW_20.to_vec().into();
        let vk_entry = VkEntry::new(VALID_VK);
        Vks::<T, Risc0<T>>::insert(VALID_VK, vk_entry);

        #[extrinsic_call]
        submit_proof(RawOrigin::Signed(caller), vk, proof, pubs, Some(domain_id));
    }

    #[benchmark]
    fn submit_proof_with_vk_hash_cycle_2_pow_21() {
        let (caller, domain_id) = init::<T>();

        let vk = VkOrHash::from_hash(VALID_VK);
        let proof = include_bytes!("resources_benchmarking/VALID_PROOF_CYCLE_2_POW_21.bin")
            .to_vec()
            .into();
        let pubs = VALID_PUBS_CYCLE_2_POW_21.to_vec().into();
        let vk_entry = VkEntry::new(VALID_VK);
        Vks::<T, Risc0<T>>::insert(VALID_VK, vk_entry);

        #[extrinsic_call]
        submit_proof(RawOrigin::Signed(caller), vk, proof, pubs, Some(domain_id));
    }

    #[benchmark]
    fn submit_proof_with_vk_hash_cycle_2_pow_22() {
        let (caller, domain_id) = init::<T>();

        let vk = VkOrHash::from_hash(VALID_VK);
        let proof = include_bytes!("resources_benchmarking/VALID_PROOF_CYCLE_2_POW_22.bin")
            .to_vec()
            .into();
        let pubs = VALID_PUBS_CYCLE_2_POW_22.to_vec().into();
        let vk_entry = VkEntry::new(VALID_VK);
        Vks::<T, Risc0<T>>::insert(VALID_VK, vk_entry);

        #[extrinsic_call]
        submit_proof(RawOrigin::Signed(caller), vk, proof, pubs, Some(domain_id));
    }

    #[benchmark]
    fn submit_proof_with_vk_hash_cycle_2_pow_23() {
        let (caller, domain_id) = init::<T>();

        let vk = VkOrHash::from_hash(VALID_VK);
        let proof = include_bytes!("resources_benchmarking/VALID_PROOF_CYCLE_2_POW_23.bin")
            .to_vec()
            .into();
        let pubs = VALID_PUBS_CYCLE_2_POW_23.to_vec().into();
        let vk_entry = VkEntry::new(VALID_VK);
        Vks::<T, Risc0<T>>::insert(VALID_VK, vk_entry);

        #[extrinsic_call]
        submit_proof(RawOrigin::Signed(caller), vk, proof, pubs, Some(domain_id));
    }

    #[benchmark]
    fn submit_proof_with_vk_hash_cycle_2_pow_24() {
        let (caller, domain_id) = init::<T>();

        let vk = VkOrHash::from_hash(VALID_VK);
        let proof = include_bytes!("resources_benchmarking/VALID_PROOF_CYCLE_2_POW_24.bin")
            .to_vec()
            .into();
        let pubs = VALID_PUBS_CYCLE_2_POW_24.to_vec().into();
        let vk_entry = VkEntry::new(VALID_VK);
        Vks::<T, Risc0<T>>::insert(VALID_VK, vk_entry);

        #[extrinsic_call]
        submit_proof(RawOrigin::Signed(caller), vk, proof, pubs, Some(domain_id));
    }

    #[benchmark]
    fn register_vk() {
        let caller: T::AccountId = funded_account::<T, Risc0<T>>();
        let vk = VALID_VK.into();

        #[extrinsic_call]
        register_vk(RawOrigin::Signed(caller), vk);

        // Verify
        assert!(Vks::<T, Risc0<T>>::get(Risc0::<T>::vk_hash(&VALID_VK)).is_some());
    }

<<<<<<< HEAD
    #[benchmark]
    fn unregister_vk() {
        // setup code
        let caller: T::AccountId = funded_account::<T, Risc0<T>>();
        let hash = sp_core::H256::repeat_byte(2);
        let vk = VALID_VK.into();
        let vk_entry = VkEntry::new(vk);
        let footprint = Footprint::from_encodable(&vk_entry);
        let ticket = T::Ticket::new(&caller, footprint).unwrap();

        Vks::<T, Risc0<T>>::insert(hash, vk_entry);
        Tickets::<T, Risc0<T>>::insert((caller.clone(), hash), ticket);

        #[extrinsic_call]
        unregister_vk(RawOrigin::Signed(caller), hash);
    }

=======
>>>>>>> b6ed6bd1
    impl_benchmark_test_suite!(Pallet, super::mock::test_ext(), super::mock::Test);
}

#[cfg(test)]
mod mock {
    use frame_support::{
<<<<<<< HEAD
        derive_impl, parameter_types,
        sp_runtime::{traits::IdentityLookup, BuildStorage},
        traits::{fungible::HoldConsideration, LinearStoragePrice},
    };
    use sp_core::{ConstU128, ConstU32};

    type Balance = u128;
    type AccountId = u64;
=======
        derive_impl,
        sp_runtime::{traits::IdentityLookup, BuildStorage},
        traits::EnsureOrigin,
    };
    use sp_core::{ConstU32, ConstU64};
>>>>>>> b6ed6bd1

    // Configure a mock runtime to test the pallet.
    frame_support::construct_runtime!(
        pub enum Test
        {
            System: frame_system,
<<<<<<< HEAD
            Balances: pallet_balances,
            CommonVerifiersPallet: pallet_verifiers::common,
            VerifierPallet: crate,
        }
    );

    parameter_types! {
        pub const Risc0MaxProofSize: u32 = 2455714; // 2455714: risc0 proof size for a 2^24 cycle-count run
        pub const Risc0MaxPubsSize: u32 = 8 + 4 + 32 * 64; // 8: for bincode::serialize,
                                                           // 4: bytes for payload length,
                                                           // 32 * 64: sufficient multiple of 32 bytes
    }

    impl crate::Config for Test {
        type MaxProofSize = Risc0MaxProofSize;
        type MaxPubsSize = Risc0MaxPubsSize;
    }
=======
            VerifierPallet: crate,
            Balances: pallet_balances,
            Aggregate: pallet_aggregate,
        }
    );

    type Balance = u64;
>>>>>>> b6ed6bd1

    #[derive_impl(frame_system::config_preludes::SolochainDefaultConfig as frame_system::DefaultConfig)]
    impl frame_system::Config for Test {
        type Block = frame_system::mocking::MockBlockU32<Test>;
<<<<<<< HEAD
        type AccountId = AccountId;
        type Lookup = IdentityLookup<Self::AccountId>;
        type AccountData = pallet_balances::AccountData<Balance>;
    }

    parameter_types! {
        pub const BaseDeposit: Balance = 1;
        pub const PerByteDeposit: Balance = 2;
        pub const HoldReasonVkRegistration: RuntimeHoldReason = RuntimeHoldReason::CommonVerifiersPallet(pallet_verifiers::common::HoldReason::VkRegistration);
=======
        type AccountId = u64;
        type AccountData = pallet_balances::AccountData<Balance>;
        type Lookup = IdentityLookup<Self::AccountId>;
>>>>>>> b6ed6bd1
    }

    impl pallet_verifiers::Config<crate::Risc0<Test>> for Test {
        type RuntimeEvent = RuntimeEvent;
<<<<<<< HEAD
        type OnProofVerified = ();
        type WeightInfo = crate::Risc0Weight<()>;
        type Ticket = HoldConsideration<
            AccountId,
            Balances,
            HoldReasonVkRegistration,
            LinearStoragePrice<BaseDeposit, PerByteDeposit, Balance>,
        >;
=======
        type OnProofVerified = Aggregate;
        type WeightInfo = crate::Risc0Weight<()>;
    }

    impl pallet_verifiers::common::Config for Test {
        type CommonWeightInfo = Test;
    }

    impl crate::Config for Test {
        type MaxProofSize = ConstU32<2455714>;

        type MaxPubsSize = ConstU32<2060>;
    }

    pub struct NoManager;
    impl EnsureOrigin<RuntimeOrigin> for NoManager {
        type Success = ();

        fn try_origin(o: RuntimeOrigin) -> Result<Self::Success, RuntimeOrigin> {
            Err(o)
        }

        fn try_successful_origin() -> Result<RuntimeOrigin, ()> {
            Err(())
        }
    }

    impl pallet_aggregate::Config for Test {
        type RuntimeEvent = RuntimeEvent;
        type RuntimeHoldReason = RuntimeHoldReason;
        type AggregationSize = ConstU32<32>;
        type MaxPendingPublishQueueSize = ConstU32<16>;
        type ManagerOrigin = NoManager;
        type Hold = Balances;
        type Consideration = ();
        type EstimateCallFee = ConstU32<1_000_000>;
        type ComputePublisherTip = ();
        type WeightInfo = ();
        const AGGREGATION_SIZE: u32 = 32;
>>>>>>> b6ed6bd1
        type Currency = Balances;
    }

    impl pallet_balances::Config for Test {
<<<<<<< HEAD
        type MaxLocks = ConstU32<50>;
        type MaxReserves = ();
        type ReserveIdentifier = [u8; 8];
        /// The type for recording an account's balance.
        type Balance = Balance;
        /// The ubiquitous event type.
        type RuntimeEvent = RuntimeEvent;
        type DustRemoval = ();
        type ExistentialDeposit = ConstU128<1>;
        type AccountStore = System;
        type WeightInfo = ();
        type FreezeIdentifier = ();
        type MaxFreezes = ();
        type RuntimeHoldReason = RuntimeHoldReason;
        type RuntimeFreezeReason = ();
    }

    impl pallet_verifiers::common::Config for Test {
        type CommonWeightInfo = Test;
=======
        type RuntimeEvent = RuntimeEvent;
        type RuntimeHoldReason = RuntimeHoldReason;
        type RuntimeFreezeReason = RuntimeFreezeReason;
        type WeightInfo = ();
        type Balance = Balance;
        type DustRemoval = ();
        type ExistentialDeposit = ConstU64<1>;
        type AccountStore = System;
        type ReserveIdentifier = [u8; 8];
        type FreezeIdentifier = RuntimeFreezeReason;
        type MaxLocks = ConstU32<10>;
        type MaxReserves = ConstU32<10>;
        type MaxFreezes = ConstU32<10>;
>>>>>>> b6ed6bd1
    }

    /// Build genesis storage according to the mock runtime.
    pub fn test_ext() -> sp_io::TestExternalities {
        let mut ext = sp_io::TestExternalities::from(
            frame_system::GenesisConfig::<Test>::default()
                .build_storage()
                .unwrap(),
        );
        ext.execute_with(|| System::set_block_number(1));
        ext
    }
}<|MERGE_RESOLUTION|>--- conflicted
+++ resolved
@@ -20,12 +20,8 @@
 use frame_support::traits::{Consideration, Footprint};
 use frame_system::RawOrigin;
 use hp_verifiers::Verifier;
-<<<<<<< HEAD
-use pallet_verifiers::{utils::funded_account, Tickets, VkEntry, VkOrHash, Vks};
-=======
 use pallet_aggregate::{funded_account, insert_domain};
-use pallet_verifiers::{VkOrHash, Vks};
->>>>>>> b6ed6bd1
+use pallet_verifiers::{Tickets, VkEntry, VkOrHash, Vks};
 
 pub struct Pallet<T: Config>(crate::Pallet<T>);
 
@@ -439,7 +435,7 @@
 
     #[benchmark]
     fn register_vk() {
-        let caller: T::AccountId = funded_account::<T, Risc0<T>>();
+        let caller: T::AccountId = funded_account::<T>();
         let vk = VALID_VK.into();
 
         #[extrinsic_call]
@@ -449,11 +445,10 @@
         assert!(Vks::<T, Risc0<T>>::get(Risc0::<T>::vk_hash(&VALID_VK)).is_some());
     }
 
-<<<<<<< HEAD
     #[benchmark]
     fn unregister_vk() {
         // setup code
-        let caller: T::AccountId = funded_account::<T, Risc0<T>>();
+        let caller: T::AccountId = funded_account::<T>();
         let hash = sp_core::H256::repeat_byte(2);
         let vk = VALID_VK.into();
         let vk_entry = VkEntry::new(vk);
@@ -467,68 +462,41 @@
         unregister_vk(RawOrigin::Signed(caller), hash);
     }
 
-=======
->>>>>>> b6ed6bd1
     impl_benchmark_test_suite!(Pallet, super::mock::test_ext(), super::mock::Test);
 }
 
 #[cfg(test)]
 mod mock {
     use frame_support::{
-<<<<<<< HEAD
         derive_impl, parameter_types,
         sp_runtime::{traits::IdentityLookup, BuildStorage},
-        traits::{fungible::HoldConsideration, LinearStoragePrice},
+        traits::{fungible::HoldConsideration, EnsureOrigin, LinearStoragePrice},
     };
     use sp_core::{ConstU128, ConstU32};
 
     type Balance = u128;
     type AccountId = u64;
-=======
-        derive_impl,
-        sp_runtime::{traits::IdentityLookup, BuildStorage},
-        traits::EnsureOrigin,
-    };
-    use sp_core::{ConstU32, ConstU64};
->>>>>>> b6ed6bd1
 
     // Configure a mock runtime to test the pallet.
     frame_support::construct_runtime!(
         pub enum Test
         {
             System: frame_system,
-<<<<<<< HEAD
             Balances: pallet_balances,
             CommonVerifiersPallet: pallet_verifiers::common,
             VerifierPallet: crate,
-        }
-    );
-
-    parameter_types! {
-        pub const Risc0MaxProofSize: u32 = 2455714; // 2455714: risc0 proof size for a 2^24 cycle-count run
-        pub const Risc0MaxPubsSize: u32 = 8 + 4 + 32 * 64; // 8: for bincode::serialize,
-                                                           // 4: bytes for payload length,
-                                                           // 32 * 64: sufficient multiple of 32 bytes
-    }
-
-    impl crate::Config for Test {
-        type MaxProofSize = Risc0MaxProofSize;
-        type MaxPubsSize = Risc0MaxPubsSize;
-    }
-=======
-            VerifierPallet: crate,
-            Balances: pallet_balances,
             Aggregate: pallet_aggregate,
         }
     );
 
-    type Balance = u64;
->>>>>>> b6ed6bd1
+    impl crate::Config for Test {
+        type MaxProofSize = ConstU32<2455714>;
+        type MaxPubsSize = ConstU32<2060>;
+    }
 
     #[derive_impl(frame_system::config_preludes::SolochainDefaultConfig as frame_system::DefaultConfig)]
     impl frame_system::Config for Test {
         type Block = frame_system::mocking::MockBlockU32<Test>;
-<<<<<<< HEAD
         type AccountId = AccountId;
         type Lookup = IdentityLookup<Self::AccountId>;
         type AccountData = pallet_balances::AccountData<Balance>;
@@ -538,17 +506,11 @@
         pub const BaseDeposit: Balance = 1;
         pub const PerByteDeposit: Balance = 2;
         pub const HoldReasonVkRegistration: RuntimeHoldReason = RuntimeHoldReason::CommonVerifiersPallet(pallet_verifiers::common::HoldReason::VkRegistration);
-=======
-        type AccountId = u64;
-        type AccountData = pallet_balances::AccountData<Balance>;
-        type Lookup = IdentityLookup<Self::AccountId>;
->>>>>>> b6ed6bd1
     }
 
     impl pallet_verifiers::Config<crate::Risc0<Test>> for Test {
         type RuntimeEvent = RuntimeEvent;
-<<<<<<< HEAD
-        type OnProofVerified = ();
+        type OnProofVerified = Aggregate;
         type WeightInfo = crate::Risc0Weight<()>;
         type Ticket = HoldConsideration<
             AccountId,
@@ -556,19 +518,27 @@
             HoldReasonVkRegistration,
             LinearStoragePrice<BaseDeposit, PerByteDeposit, Balance>,
         >;
-=======
-        type OnProofVerified = Aggregate;
-        type WeightInfo = crate::Risc0Weight<()>;
+        type Currency = Balances;
+    }
+
+    impl pallet_balances::Config for Test {
+        type RuntimeEvent = RuntimeEvent;
+        type RuntimeHoldReason = RuntimeHoldReason;
+        type RuntimeFreezeReason = RuntimeFreezeReason;
+        type WeightInfo = ();
+        type Balance = Balance;
+        type DustRemoval = ();
+        type ExistentialDeposit = ConstU128<1>;
+        type AccountStore = System;
+        type ReserveIdentifier = [u8; 8];
+        type FreezeIdentifier = RuntimeFreezeReason;
+        type MaxLocks = ConstU32<10>;
+        type MaxReserves = ConstU32<10>;
+        type MaxFreezes = ConstU32<10>;
     }
 
     impl pallet_verifiers::common::Config for Test {
         type CommonWeightInfo = Test;
-    }
-
-    impl crate::Config for Test {
-        type MaxProofSize = ConstU32<2455714>;
-
-        type MaxPubsSize = ConstU32<2060>;
     }
 
     pub struct NoManager;
@@ -596,46 +566,7 @@
         type ComputePublisherTip = ();
         type WeightInfo = ();
         const AGGREGATION_SIZE: u32 = 32;
->>>>>>> b6ed6bd1
         type Currency = Balances;
-    }
-
-    impl pallet_balances::Config for Test {
-<<<<<<< HEAD
-        type MaxLocks = ConstU32<50>;
-        type MaxReserves = ();
-        type ReserveIdentifier = [u8; 8];
-        /// The type for recording an account's balance.
-        type Balance = Balance;
-        /// The ubiquitous event type.
-        type RuntimeEvent = RuntimeEvent;
-        type DustRemoval = ();
-        type ExistentialDeposit = ConstU128<1>;
-        type AccountStore = System;
-        type WeightInfo = ();
-        type FreezeIdentifier = ();
-        type MaxFreezes = ();
-        type RuntimeHoldReason = RuntimeHoldReason;
-        type RuntimeFreezeReason = ();
-    }
-
-    impl pallet_verifiers::common::Config for Test {
-        type CommonWeightInfo = Test;
-=======
-        type RuntimeEvent = RuntimeEvent;
-        type RuntimeHoldReason = RuntimeHoldReason;
-        type RuntimeFreezeReason = RuntimeFreezeReason;
-        type WeightInfo = ();
-        type Balance = Balance;
-        type DustRemoval = ();
-        type ExistentialDeposit = ConstU64<1>;
-        type AccountStore = System;
-        type ReserveIdentifier = [u8; 8];
-        type FreezeIdentifier = RuntimeFreezeReason;
-        type MaxLocks = ConstU32<10>;
-        type MaxReserves = ConstU32<10>;
-        type MaxFreezes = ConstU32<10>;
->>>>>>> b6ed6bd1
     }
 
     /// Build genesis storage according to the mock runtime.
