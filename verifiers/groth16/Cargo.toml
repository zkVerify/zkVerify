--- conflicted
+++ resolved
@@ -35,11 +35,7 @@
 rstest_reuse = { workspace = true }
 hex-literal = { workspace = true }
 hp-groth16 = { workspace = true, features = ["dummy-circuit"] }
-<<<<<<< HEAD
-pallet-balances = { workspace = true }
-=======
 pallet-balances = { workspace = true, features = ["std", "runtime-benchmarks"] }
->>>>>>> b6ed6bd1
 
 [features]
 std = [
